--- conflicted
+++ resolved
@@ -316,7 +316,6 @@
                     # Preserve existing rating if not provided in new data
                     existing_rating = self._current_song.get("rating")
                     self._current_song.update(data)
-<<<<<<< HEAD
                     
                 # Check for play state in unknown events
                 if "isplaying" in data:
@@ -328,10 +327,8 @@
                     
                 # Trigger update if any relevant data was found
                 if any(key in data for key in ["title", "artist", "stationName", "isplaying", "isrunning"]):
-=======
                     if "rating" not in data and existing_rating:
                         self._current_song["rating"] = existing_rating
->>>>>>> da39fcf2
                     self.async_set_updated_data(await self._async_update_data())
 
     # Media control methods
